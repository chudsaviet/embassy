--- conflicted
+++ resolved
@@ -685,12 +685,7 @@
 
                 if status & STATUS_F2_PKT_AVAILABLE != 0 {
                     let len = (status & STATUS_F2_PKT_LEN_MASK) >> STATUS_F2_PKT_LEN_SHIFT;
-<<<<<<< HEAD
-
                     self.bus.wlan_read(&mut buf, len).await;
-=======
-                    self.bus.wlan_read(&mut buf[..(len as usize + 3) / 4]).await;
->>>>>>> 2548bbdd
                     trace!("rx {:02x}", &slice8_mut(&mut buf)[..(len as usize).min(48)]);
                     self.rx(&slice8_mut(&mut buf)[..len as usize]);
                 }
