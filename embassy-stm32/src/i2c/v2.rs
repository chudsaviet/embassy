--- conflicted
+++ resolved
@@ -660,46 +660,6 @@
     }
 
     /// Transaction with operations.
-<<<<<<< HEAD
-    ///
-    /// Consecutive operations of same type are merged. See [transaction contract] for details.
-    ///
-    /// [transaction contract]: embedded_hal_1::i2c::I2c::transaction
-    pub async fn transaction(&mut self, addr: u8, operations: &mut [Operation<'_>]) -> Result<(), Error>
-    where
-        RXDMA: crate::i2c::RxDma<T>,
-        TXDMA: crate::i2c::TxDma<T>,
-    {
-        let _ = addr;
-        let _ = operations;
-        todo!()
-    }
-
-    // =========================
-    //  Blocking public API
-
-    /// Blocking read.
-    pub fn blocking_read(&mut self, address: u8, read: &mut [u8]) -> Result<(), Error> {
-        self.read_internal(address, read, false, self.timeout())
-        // Automatic Stop
-    }
-
-    /// Blocking write.
-    pub fn blocking_write(&mut self, address: u8, write: &[u8]) -> Result<(), Error> {
-        self.write_internal(address, write, true, self.timeout())
-    }
-
-    /// Blocking write, restart, read.
-    pub fn blocking_write_read(&mut self, address: u8, write: &[u8], read: &mut [u8]) -> Result<(), Error> {
-        let timeout = self.timeout();
-        self.write_internal(address, write, false, timeout)?;
-        self.read_internal(address, read, true, timeout)
-        // Automatic Stop
-    }
-
-    /// Blocking transaction with operations.
-=======
->>>>>>> 50210e8c
     ///
     /// Consecutive operations of same type are merged. See [transaction contract] for details.
     ///
